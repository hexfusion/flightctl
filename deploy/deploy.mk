--- conflicted
+++ resolved
@@ -42,35 +42,14 @@
 deploy-db:
 	deploy/scripts/deploy_quadlet_service.sh db
 
-deploy-rabbitmq:
-	deploy/scripts/deploy_quadlet_service.sh rabbitmq
-
 deploy-kv:
 	deploy/scripts/deploy_quadlet_service.sh kv
 
 deploy-quadlets:
-<<<<<<< HEAD
 	deploy/scripts/deploy_quadlets.sh
-=======
-	@bash -c 'source ./test/scripts/functions && \
-	export PRIMARY_IP=$$(get_ext_ip) && \
-	echo "Primary IP: $$PRIMARY_IP" && \
-	envsubst "\$$PRIMARY_IP" < deploy/quadlets/flightctl-api/flightctl-api-config/config.yaml.template > deploy/quadlets/flightctl-api/flightctl-api-config/config.yaml'
-	@sudo cp -r deploy/quadlets/* /etc/containers/systemd/
-	@sudo systemctl daemon-reload
-	@sudo systemctl start flightctl.slice
-	@echo "Deployment started. Checking if services are running..."
-	@timeout 300s bash -c 'until sudo podman ps --quiet --filter "name=flightctl-api" --filter "name=flightctl-worker" --filter "name=flightctl-periodic" --filter "name=flightctl-db" --filter "name=flightctl-kv" --filter "name=flightctl-ui" | wc -l | grep -q 7; do echo "Waiting for all services to be running..."; sleep 5; done'
-	@echo "Deployment completed. Please, login to FlightCtl with the following command:"
-	@echo "flightctl login --insecure-skip-tls-verify $(shell cat ./deploy/quadlets/flightctl-api/flightctl-api-config/config.yaml | grep baseUrl | awk '{print $$2}')"
-	@echo "The FlightCtl console is in the following URL: $(shell cat ./deploy/quadlets/flightctl-api/flightctl-api-config/config.yaml | grep baseUIUrl | awk '{print $$2}')"
->>>>>>> b045ab2d
 
 kill-db:
 	sudo systemctl stop flightctl-db-standalone.service
-
-kill-rabbitmq:
-	sudo systemctl stop flightctl-rabbitmq-standalone.service
 
 kill-kv:
 	sudo systemctl stop flightctl-kv-standalone.service
